--- conflicted
+++ resolved
@@ -739,18 +739,6 @@
 {
 	using namespace std::literals;
 
-<<<<<<< HEAD
-	if (db.get_validator() != nullptr)
-	{
-		auto &validator = const_cast<cif::validator &>(*db.get_validator());
-		if (validator.get_validator_for_category("dssp_struct_summary") == nullptr)
-		{
-			auto dssp_extension = cif::load_resource("dssp-extension.dic");
-			if (dssp_extension)
-				cif::extend_dictionary(validator, *dssp_extension);
-		}
-	}
-=======
 	auto &audit_conform = db["audit_conform"];
 	audit_conform.erase(cif::key("dict_name") == "dssp-extension.dic");
 	audit_conform.emplace({ //
@@ -760,7 +748,6 @@
 
 	// Re-load the dictionary
 	db.load_dictionary();
->>>>>>> a99f53ac
 
 	if (dssp.empty())
 	{
