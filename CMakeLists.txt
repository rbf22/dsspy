--- conflicted
+++ resolved
@@ -25,11 +25,7 @@
 cmake_minimum_required(VERSION 3.23)
 
 # set the project name
-<<<<<<< HEAD
-project(mkdssp VERSION 4.4.11 LANGUAGES CXX)
-=======
 project(mkdssp VERSION 4.5.0 LANGUAGES CXX)
->>>>>>> a99f53ac
 
 list(APPEND CMAKE_MODULE_PATH "${CMAKE_CURRENT_SOURCE_DIR}/cmake")
 
