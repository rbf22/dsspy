--- conflicted
+++ resolved
@@ -33,15 +33,8 @@
 #include <fstream>
 #include <iostream>
 
-<<<<<<< HEAD
-#include <cfg.hpp>
+#include <cfp/cfp.hpp>
 #include <cif++.hpp>
-=======
-#include <cfp/cfp.hpp>
-#include <gxrio.hpp>
-
-#include <cif++/pdb/io.hpp>
->>>>>>> 90aa1b41
 
 #include "DSSP.hpp"
 
