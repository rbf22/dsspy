--- conflicted
+++ resolved
@@ -33,12 +33,8 @@
 #include <fstream>
 #include <iostream>
 
-<<<<<<< HEAD
 #include <mcfp/mcfp.hpp>
 #include <cif++.hpp>
-=======
-#include <cfg.hpp>
->>>>>>> 281414d3
 
 #include "dssp.hpp"
 
@@ -81,17 +77,11 @@
 	    // mcfp::make_option("extra-compounds",		po::value<std::string,	"File containing residue information for extra compounds in this specific target, should be either in CCD format or a CCP4 restraints file")
 		mcfp::make_option<std::string>("mmcif-dictionary", "Path to the mmcif_pdbx.dic file to use instead of default"),
 
-<<<<<<< HEAD
 		mcfp::make_option("help,h", "Display help message"),
 		mcfp::make_option("version", "Print version"),
 		mcfp::make_option("verbose,v", "verbose output"),
 
 		mcfp::make_hidden_option<int>("debug,d", "Debug level (for even more verbose output)"));
-=======
-		cfg::make_option("help,h", "Display help message"),
-		cfg::make_option("version", "Print version"),
-		cfg::make_option("verbose,v", "verbose output"));
->>>>>>> 281414d3
 
 	config.parse(argc, argv);
 
