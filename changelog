--- conflicted
+++ resolved
@@ -1,9 +1,6 @@
-Version 4.1.1
-<<<<<<< HEAD
-- Better packaging
-=======
+Version 4.2
 - Changes for packaging
->>>>>>> 281414d3
+- New mmCIF DSSP output, added several categories
 
 Version 4.1.0
 - Based on new libcifpp version 5
